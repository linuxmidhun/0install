--- conflicted
+++ resolved
@@ -100,10 +100,7 @@
       Hashtbl.add ifaces uri feed in
     let expected_selections = ref (ZI.make_root "missing") in
     let expected_problem = ref "missing" in
-<<<<<<< HEAD
-=======
     let justifications = ref [] in
->>>>>>> 599f0487
     let process child = match ZI.tag child with
     | Some "interface" -> add_iface child
     | Some "requirements" ->
@@ -114,10 +111,7 @@
         fails := ZI.get_attribute_opt "fails" child = Some "true"
     | Some "selections" -> expected_selections := child
     | Some "problem" -> expected_problem := trim child.Support.Qdom.last_text_inside
-<<<<<<< HEAD
-=======
     | Some "justification" -> justifications := child :: !justifications
->>>>>>> 599f0487
     | _ -> failwith "Unexpected element" in
     ZI.iter ~f:process test_elem;
 
@@ -147,20 +141,13 @@
       let reason = Zeroinstall.Diagnostics.get_failure_reason config result in
       Fake_system.assert_str_equal !expected_problem reason
     else (
-<<<<<<< HEAD
-      let actual_sels = result#get_selections () in
-=======
       let actual_sels = result#get_selections in
->>>>>>> 599f0487
       assert (ZI.tag actual_sels = Some "selections");
       if ready then (
         let changed = Whatchanged.show_changes (fake_system :> system) !expected_selections actual_sels in
         assert (not changed);
       );
       xml_diff !expected_selections actual_sels
-<<<<<<< HEAD
-    )
-=======
     );
 
     ListLabels.iter !justifications ~f:(fun elem ->
@@ -172,7 +159,6 @@
       let reason = Zeroinstall.Diagnostics.justify_decision config feed_provider !reqs iface g_id in
       Fake_system.assert_str_equal (trim elem.Support.Qdom.last_text_inside) reason
     );
->>>>>>> 599f0487
   )
 
 let suite = "solver">::: [
