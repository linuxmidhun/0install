(* Copyright (C) 2013, Thomas Leonard
 * See the README file for details, or visit http://0install.net.
 *)

(** Select a compatible set of components to run a program. *)

open General
open Support.Common
module Qdom = Support.Qdom

(** We attach this data to each SAT variable. *)
module SolverData =
  struct
    type t =
      | Unused        (* This is just here to make the compiler happy. *)
      | ImplElem of Feed.implementation
      | CommandElem of Feed.command
      | MachineGroup of string
    let to_string = function
      | ImplElem impl -> (Versions.format_version impl.Feed.parsed_version) ^ " - " ^ Qdom.show_with_loc impl.Feed.qdom
      | CommandElem command -> Qdom.show_with_loc command.Feed.command_qdom
      | MachineGroup name -> name
      | Unused -> assert false
    let unused = Unused
  end

module S = Support.Sat.MakeSAT(SolverData)

type decision_state =
  | Undecided of S.lit                  (* The next candidate to try *)
  | Selected of Feed.dependency list    (* The dependencies to check next *)
  | Unselected

type ('a, 'b) partition_result =
  | Left of 'a
  | Right of 'b

let partition fn lst =
  let pass = ref [] in
  let fail = ref [] in
  ListLabels.iter lst ~f:(fun item ->
    match fn item with
    | Left x -> pass := x :: !pass
    | Right x -> fail := x :: !fail
  );
  (List.rev !pass, List.rev !fail)

class type candidates =
  object
    method get_clause : S.at_most_one_clause option
    method get_vars : S.var list
    method get_state : decision_state
  end

(* A dummy implementation, used to get diagnostic information if the solve fails. It satisfies all requirements,
   even conflicting ones. *)
let dummy_impl =
  let open Feed in {
    qdom = ZI.make_root "dummy";
    os = None;
    machine = None;
    stability = Testing;
    props = {
      attrs = AttrMap.empty;
      requires = [];
      commands = StringMap.empty;   (* (not used; we can provide any command) *)
      bindings = [];
    };
    parsed_version = Versions.dummy;
    impl_type = PackageImpl { package_installed = true; package_distro = "dummy" };
  }

(** A fake <command> used to generate diagnostics if the solve fails. *)
let dummy_command = {
  Feed.command_qdom = ZI.make_root "dummy-command";
  Feed.command_requires = [];
}

class impl_candidates sat (clause : S.at_most_one_clause option) (vars : (S.var * Feed.implementation) list) =
  object (_ : #candidates)
    method get_clause = clause

    (** Get just those implementations that have a command with this name. *)
    method get_commands name =
      let match_command (impl_var, impl) =
        try Some (impl_var, StringMap.find name impl.Feed.props.Feed.commands)
        with Not_found ->
          if impl.Feed.parsed_version == Versions.dummy then
            Some (impl_var, dummy_command)
          else
            None
      in
      Support.Utils.filter_map vars ~f:match_command

    (** Get all variables, except dummy_impl (if present) *)
    method get_real_vars =
      Support.Utils.filter_map vars ~f:(fun (var, impl) ->
        if impl == dummy_impl then None
        else Some var
      )

    method get_vars =
      List.map (fun (var, _impl) -> var) vars

    method get_selected =
      match clause with
      | None -> None      (* There were never any candidates *)
      | Some clause ->
          match S.get_selected clause with
          | None -> None
          | Some lit ->
              match (S.get_varinfo_for_lit sat lit).S.obj with
                | SolverData.ImplElem impl -> Some (lit, impl)
                | _ -> assert false

    method get_state =
      match clause with
      | None -> Unselected      (* There were never any candidates *)
      | Some clause ->
          match S.get_selected clause with
          | Some lit ->
              (* We've already chosen which <implementation> to use. Follow dependencies. *)
              let impl = match (S.get_varinfo_for_lit sat lit).S.obj with
                | SolverData.ImplElem impl -> impl
                | _ -> assert false in
              Selected impl.Feed.props.Feed.requires
          | None ->
              match S.get_best_undecided clause with
              | Some lit -> Undecided lit
              | None -> Unselected        (* No remaining candidates, and none was chosen. *)

      (** Apply [test impl] to each implementation, partitioning the vars into two lists.
          Only defined for [impl_candidates]. *)
      method partition test = partition (fun (var, impl) -> if test impl then Left var else Right var) vars
  end

(** Holds all the commands with a given name within an interface. *)
class command_candidates sat (clause : S.at_most_one_clause option) (vars : (S.var * Feed.command) list) =
  object (_ : #candidates)
    method get_clause = clause

    method get_vars =
      List.map (fun (var, _command) -> var) vars

    method get_state =
      match clause with
      | None -> Unselected      (* There were never any candidates *)
      | Some clause ->
          match S.get_selected clause with
          | Some lit ->
              (* We've already chosen which <command> to use. Follow dependencies. *)
              let command = match (S.get_varinfo_for_lit sat lit).S.obj with
                | SolverData.CommandElem command -> command
                | _ -> assert false in
              Selected command.Feed.command_requires
          | None ->
              match S.get_best_undecided clause with
              | Some lit -> Undecided lit
              | None -> Unselected        (* No remaining candidates, and none was chosen. *)
  end

(** To avoid adding the same implementations and commands more than once, we
    cache them. *)
type search_key =
  | ReqCommand of (string * iface_uri * bool)
  | ReqIface of (iface_uri * bool)

class ['a, 'b] cache =
  object
    val table : ('a, 'b) Hashtbl.t = Hashtbl.create 100
    val mutable make : 'a -> ('b * (unit -> unit)) = fun _ -> failwith "set_maker not called!"

    method set_maker maker =
      make <- maker

    (** Look up [key] in [cache]. If not found, create it with [make key],
        add it to the cache, and then call [process key value] on it.
        [make] must not be recursive (since the key hasn't been added yet),
        but [process] can be. In other words, [make] does whatever setup *must*
        be done before anyone can use this cache entry, which [process] does
        setup that can be done afterwards. *)
    method lookup (key:'a) : 'b =
      try Hashtbl.find table key
      with Not_found ->
        let (value, process) = make key in
        Hashtbl.add table key value;
        process ();
        value

    method peek (key:'a) : 'b option =
      try Some (Hashtbl.find table key)
      with Not_found -> None

    method get_items =
      let r = ref [] in
      Hashtbl.iter (fun k v ->
        r := (k, v) :: !r;
      ) table;
      !r
  end

type scope = {
  scope_filter : Impl_provider.scope_filter;
  use : StringSet.t;        (* For the old <requires use='...'/> *)
}

class type result =
  object
<<<<<<< HEAD
    method get_selections : unit -> Qdom.element
=======
    method get_selections : Qdom.element
>>>>>>> 599f0487
    method get_details : (scope * S.sat_problem * Impl_provider.impl_provider *
                          (General.iface_uri * bool, impl_candidates) cache * search_key)
  end

(** Create a <selections> document from the result of a solve. *)
let get_selections dep_in_use root_req impl_cache command_cache =
  let root = ZI.make_root "selections" in
  let root_iface =
    match root_req with
    | ReqCommand (command, iface, _source) ->
        root.Qdom.attrs <- (("", "command"), command) :: root.Qdom.attrs;
        iface
    | ReqIface (iface, _source) -> iface in
  root.Qdom.attrs <- (("", "interface"), root_iface) :: root.Qdom.attrs;

  let was_selected (_, candidates) =
    match candidates#get_clause with
    | None -> false
    | Some clause -> S.get_selected clause <> None in

  let commands = List.filter was_selected @@ command_cache#get_items in
  let impls = List.filter was_selected @@ impl_cache#get_items in

  (* For each implementation, remember which commands we need. *)
  let commands_needed = Hashtbl.create 10 in
  let check_command ((command_name, iface, _source), _) =
    Hashtbl.add commands_needed iface command_name in
  List.iter check_command commands;

  (* Sort the interfaces by URI so we have a stable output. *)
  let cmp ((ib, sb), _cands) ((ia, sa), _cands) =
    match compare ia ib with
    | 0 -> compare sa sb
    | x -> x in
  let impls = List.sort cmp impls in

  let add_impl ((iface, _source), impls) : unit =
    match impls#get_selected with
    | None -> ()      (* This interface wasn't used *)
    | Some (_lit, impl) ->
        let attrs = ref impl.Feed.props.Feed.attrs in
        let set_attr name value =
          attrs := Feed.AttrMap.add ("", name) value !attrs in

        attrs := Feed.AttrMap.remove ("", Feed.attr_stability) !attrs;

        (* Replaced by <command> *)
        attrs := Feed.AttrMap.remove ("", Feed.attr_main) !attrs;
        attrs := Feed.AttrMap.remove ("", Feed.attr_self_test) !attrs;

        if Some iface = Feed.get_attr_opt Feed.attr_from_feed !attrs then (
          (* Don't bother writing from-feed attr if it's the same as the interface *)
          attrs := Feed.AttrMap.remove ("", Feed.attr_from_feed) !attrs
        );

        set_attr "interface" iface;

        let sel = ZI.insert_first "selection" root in
        if impl != dummy_impl then (
          let commands = Hashtbl.find_all commands_needed iface in
          let commands = List.sort compare commands in

          let copy_elem parent elem =
            (* Copy elem into parent (and strip out <version> elements). *)
            let open Qdom in
            let imported = import_node elem parent.doc in
            imported.child_nodes <- List.filter (fun c -> ZI.tag c <> Some "version") imported.child_nodes;
            prepend_child imported parent in

          let add_command name =
            let command = Feed.get_command impl name in
            let command_elem = command.Feed.command_qdom in
            let want_command_child elem =
              (* We'll add in just the dependencies we need later *)
              match ZI.tag elem with
              | Some "requires" | Some "restricts" | Some "runner" -> false
              | _ -> true
            in
            let child_nodes = List.filter want_command_child command_elem.Qdom.child_nodes in
            let add_command_dep child_nodes dep =
              if dep.Feed.dep_importance <> Feed.Dep_restricts && dep_in_use dep then
                dep.Feed.dep_qdom :: child_nodes
              else
                child_nodes in
            let child_nodes = List.fold_left add_command_dep child_nodes command.Feed.command_requires in
            let command_elem = {command_elem with Qdom.child_nodes = child_nodes} in
            copy_elem sel command_elem in
          List.iter add_command commands;

          List.iter (copy_elem sel) impl.Feed.props.Feed.bindings;
          ListLabels.iter impl.Feed.props.Feed.requires ~f:(fun dep ->
            if dep_in_use dep && dep.Feed.dep_importance <> Feed.Dep_restricts then
              copy_elem sel (dep.Feed.dep_qdom)
          );

          ZI.iter_with_name impl.Feed.qdom "manifest-digest" ~f:(copy_elem sel);

          sel.Qdom.child_nodes <- List.rev sel.Qdom.child_nodes
        );
        assert (sel.Qdom.attrs = []);
        sel.Qdom.attrs <- Feed.AttrMap.bindings !attrs
    in
  List.iter add_impl impls;
  root

(* [closest_match] is used internally. It adds a lowest-ranked
   (but valid) implementation to every interface, so we can always
   select something. Useful for diagnostics. *)
let do_solve (impl_provider:Impl_provider.impl_provider) root_scope root_req ~closest_match =
  (* The basic plan is this:
     1. Scan the root interface and all dependencies recursively, building up a SAT problem.
     2. Solve the SAT problem. Whenever there are multiple options, try the most preferred one first.
     3. Create the selections XML from the results.

     All three involve recursively walking the tree in a similar way:
     1) we follow every dependency of every implementation (order not important)
     2) we follow every dependency of every selected implementation (better versions first)
     3) we follow every dependency of every selected implementation

     In all cases, a dependency may be on an <implementation> or on a specific <command>.
   *)

  let sat = S.create () in

  (* For each (iface, command, source) we have a list of implementations (or commands). *)
  let impl_cache = new cache in
  let command_cache = new cache in

  (* m64 is set if we select any 64-bit binary. mDef will be set if we select any binary that
     needs any other CPU architecture. Don't allow both to be set together. *)
  let machine_group_default = S.add_variable sat @@ SolverData.MachineGroup "mDef" in
  let machine_group_64 = S.add_variable sat @@ SolverData.MachineGroup "m64" in
  (* If we get to the end of the solve without deciding then nothing we selected cares about the
     type of CPU. The solver will set them both to false at the end. *)
  ignore @@ S.at_most_one sat [machine_group_default; machine_group_64];

  (* Insert dummy_impl if we're trying to diagnose a problem. *)
  let maybe_add_dummy impls =
    if closest_match then (
      impls @ [dummy_impl]
    ) else (
      impls
    ) in

  let dep_in_use dep =
    match dep.Feed.dep_use with
    | Some use when not (StringSet.mem use root_scope.use) -> false
    | None | Some _ ->
        (* Ignore dependency if 'os' attribute is present and doesn't match *)
        match dep.Feed.dep_if_os with
        | Some required_os -> StringMap.mem required_os root_scope.scope_filter.Impl_provider.os_ranks
        | None -> true
  in

  (* Callbacks to run after building the problem. *)
  let delayed = ref [] in

  (* For each dependency of [user_var]:
     - find the candidate implementations to satisfy it
     - take just those that satisfy any restrictions in the dependency
     - ensure that we don't pick an incompatbile version if we select [user_var]
     - ensure that we do pick a compatible version if we select [user_var] (for "essential" dependencies only)
     - if we require any commands, ensure we select them too
  *)
  let rec process_deps user_var deps =
    ListLabels.iter deps ~f:(fun dep ->
      if dep_in_use dep then (
        let essential = (dep.Feed.dep_importance = Feed.Dep_essential) in

        (* Dependencies on commands *)
        let require_command name =
          (* What about optional command dependencies? Looks like the Python doesn't handle that either... *)
          let candidates = command_cache#lookup @@ (name, dep.Feed.dep_iface, false) in
          S.implies sat ~reason:"dep on command" user_var (candidates#get_vars) in
        List.iter require_command dep.Feed.dep_required_commands;

        (* Restrictions on the candidates *)
        let meets_restriction impl r :bool = impl.Feed.parsed_version = Versions.dummy || r#meets_restriction impl in
        let meets_restrictions impl = List.for_all (meets_restriction impl) dep.Feed.dep_restrictions in
        let candidates = impl_cache#lookup @@ (dep.Feed.dep_iface, false) in
        let (pass, fail) = candidates#partition meets_restrictions in

        if essential then (
          (*
          if pass = [] then (
            let impl_str = SolverData.to_string (S.get_varinfo_for_lit sat user_var).S.obj in
            log_warning "Discarding candidate '%s' because dep %s cannot be satisfied. %d/%d candidates pass the restrictions."
              impl_str (Qdom.show_with_loc dep.Feed.dep_qdom) (List.length pass) (List.length fail)
          );
          *)

          S.implies sat ~reason:"essential dep" user_var pass     (* Must choose a suitable candidate *)
        ) else (
          ListLabels.iter fail ~f:(fun bad_impl ->
            (* If [user_var] is selected, don't select an incompatible version of the optional dependency.
               We don't need to do this explicitly in the [essential] case, because we must select a good
               version and we can't select two. *)
            S.implies sat ~reason:"conflicting dep" user_var [S.neg bad_impl]
          )
        )
      )
    )

  (* Add the implementations of an interface to the cache (called the first time we visit it). *)
  and add_impls_to_cache (iface_uri, source) =
    let {Impl_provider.replacement; Impl_provider.impls; Impl_provider.rejects = _} =
      impl_provider#get_implementations root_scope.scope_filter iface_uri ~source in
    (* log_warning "Adding %d impls for %s" (List.length impls) iface_uri; *)
    let matching_impls = maybe_add_dummy @@ impls in
    let pairs = List.map (fun impl -> (S.add_variable sat (SolverData.ImplElem impl), impl)) matching_impls in
    let impl_clause = if List.length pairs > 0 then Some (S.at_most_one sat (List.map fst pairs)) else None in
    let data = new impl_candidates sat impl_clause pairs in
    (data, fun () ->
      (* Conflict with our replacements *)
      let () =
        match replacement with
        | None -> ()
        | Some replacement when replacement = iface_uri ->
            log_warning "Interface %s replaced-by itself!" iface_uri
        | Some replacement ->
            let handle_replacement () =
              let our_vars = data#get_real_vars in
              match impl_cache#peek (replacement, source) with
              | None -> ()  (* We didn't use it, so we can't conflict *)
              | Some replacement_candidates ->
                  let replacements = replacement_candidates#get_real_vars in
                  if (our_vars <> [] && replacements <> []) then (
                    (* Must select one implementation out of all candidates from both interfaces.
                       Dummy implementations don't conflict, though. *)
                    ignore @@ S.at_most_one sat (our_vars @ replacements)
                  ) in
            (* Delay until the end. If we never use the replacement feed, no need to conflict
               (avoids getting it added to feeds_used). *)
            delayed := handle_replacement :: !delayed
      in

      ListLabels.iter pairs ~f:(fun (impl_var, impl) ->
        let () =
          let open Arch in
          match impl.Feed.machine with
          | Some machine when machine <> "src" -> (
              let group_var =
                match get_machine_group machine with
                | Machine_group_default -> machine_group_default
                | Machine_group_64 -> machine_group_64 in
              S.implies sat ~reason:"machine group" impl_var [group_var];
          )
          | _ -> () in

        (* Process dependencies *)
        process_deps impl_var impl.Feed.props.Feed.requires
      )
    )

  (* Initialise this cache entry (called the first time we request this key). *)
  and add_commands_to_cache (command, iface, source) =
    let impls = impl_cache#lookup @@ (iface, source) in
    let commands = impls#get_commands command in
    let make_provides_command (_impl, elem) =
      (** [var] will be true iff this <command> is selected. *)
      let var = S.add_variable sat (SolverData.CommandElem elem) in
      (var, elem) in
    let vars = List.map make_provides_command commands in
    let command_clause = if List.length vars > 0 then Some (S.at_most_one sat @@ List.map fst vars) else None in
    let data = new command_candidates sat command_clause vars in

    let process_commands () =
      let depend_on_impl (command_var, command) (impl_var, _command) =
        (* For each command, require that we select the corresponding implementation. *)
        S.implies sat ~reason:"impl for command" command_var [impl_var];
        (* Process command-specific dependencies *)
        process_deps command_var command.Feed.command_requires;
      in
      List.iter2 depend_on_impl vars commands in

    (data, process_commands) in

  (* Can't work out how to set these in the constructor call, so do it here instead. *)
  impl_cache#set_maker add_impls_to_cache;
  command_cache#set_maker add_commands_to_cache;

  let lookup = function
    | ReqIface r -> (impl_cache#lookup r :> candidates)
    | ReqCommand r -> command_cache#lookup r in

  (* This recursively builds the whole problem up. *)
  let candidates = lookup root_req in
  S.at_least_one sat ~reason:"need root" @@ candidates#get_vars;          (* Must get what we came for! *)

  (* Setup done; lock to prevent accidents *)
  let locked _ = failwith "building done" in
  impl_cache#set_maker locked;
  command_cache#set_maker locked;

  (* Run all the callbacks *)
  List.iter (fun fn -> fn ()) !delayed;

  (* Run the solve *)

  let decider () =
    (* Walk the current solution, depth-first, looking for the first undecided interface.
       Then try the most preferred implementation of it that hasn't been ruled out. *)
    let seen = Hashtbl.create 100 in
    let rec find_undecided req =
      if Hashtbl.mem seen req then (
        None    (* Break cycles *)
      ) else (
        Hashtbl.add seen req true;
<<<<<<< HEAD
        let () = match req with
          | ReqCommand (command, iface, _source) -> log_warning "check %s %s" iface command
          | ReqIface (iface, _source) -> log_warning "check %s" iface in
=======
(*
        let () = match req with
          | ReqCommand (command, iface, _source) -> log_warning "check %s %s" iface command
          | ReqIface (iface, _source) -> log_warning "check %s" iface in
*)
>>>>>>> 599f0487
        let candidates = lookup req in
        match candidates#get_state with
        | Unselected -> None
        | Undecided lit -> Some lit
        | Selected deps ->
            (* We've already selected a candidate for this component. Now check its dependencies. *)

            let check_dep dep =
              if dep.Feed.dep_importance = Feed.Dep_restricts || not (dep_in_use dep) then (
                (* Restrictions don't express that we do or don't want the
                   dependency, so skip them here. If someone else needs this,
                   we'll handle it when we get to them.
                   If noone wants it, it will be set to unselected at the end. *)
                None
              ) else (
                let dep_iface = dep.Feed.dep_iface in
                match find_undecided @@ ReqIface (dep_iface, false) with
                | Some lit -> Some lit
                | None ->
                    (* Command dependencies next *)
                    let check_command_dep name = find_undecided @@ ReqCommand (name, dep_iface, false) in
                    Support.Utils.first_match check_command_dep dep.Feed.dep_required_commands
              )
              in
            match Support.Utils.first_match check_dep deps with
            | Some lit -> Some lit
            | None ->   (* All dependencies checked; now to the impl (if we're a <command>) *)
                match req with
                | ReqCommand (_command, iface, source) -> find_undecided @@ ReqIface (iface, source)
                | ReqIface _ -> None     (* We're not a <command> *)
      )
      in
    find_undecided root_req in

  (* Build the results object *)

  match S.run_solver sat decider with
  | None -> None
  | Some _solution ->
      Some (
      object (_ : result)
<<<<<<< HEAD
        method get_selections () = get_selections sat dep_in_use root_req impl_cache command_cache
=======
        method get_selections = get_selections dep_in_use root_req impl_cache command_cache
>>>>>>> 599f0487

        method get_details =
          if closest_match then
            (root_scope, sat, impl_provider, impl_cache, root_req)
          else
            failwith "Can't diagnostic details: solve didn't fail!"
      end
  )

let get_root_requirements config requirements =
  let open Requirements in
  let {
    command; interface_uri; source;
    extra_restrictions; os; cpu;
    message = _;
  } = requirements in

  (* This is for old feeds that have use='testing' instead of the newer
    'test' command for giving test-only dependencies. *)
  let use = if command = Some "test" then StringSet.singleton "testing" else StringSet.empty in

  let platform = config.system#platform () in
  let os = default platform.Platform.os os in
  let machine = default platform.Platform.machine cpu in

  (* Disable multi-arch on Linux if the 32-bit linker is missing. *)
  let multiarch = os <> "Linux" || config.system#file_exists "/lib/ld-linux.so.2" in

  let open Impl_provider in
  let scope_filter = {
    extra_restrictions = StringMap.map Feed.make_version_restriction extra_restrictions;
    os_ranks = Arch.get_os_ranks os;
    machine_ranks = Arch.get_machine_ranks ~multiarch machine;
    languages = Support.Locale.get_langs config.system;
  } in
  let scope = { scope_filter; use } in

  let root_req = match command with
  | Some command -> ReqCommand (command, interface_uri, source)
  | None -> ReqIface (interface_uri, source) in

  (scope, root_req)

let solve_for config feed_provider requirements =
  try
    let (scope, root_req) = get_root_requirements config requirements in

    let impl_provider = (new Impl_provider.default_impl_provider config feed_provider :> Impl_provider.impl_provider) in
    match do_solve impl_provider scope root_req ~closest_match:false with
    | Some result -> (true, result)
    | None ->
        match do_solve impl_provider scope root_req ~closest_match:true with
        | Some result -> (false, result)
        | None -> failwith "No solution, even with closest_match!"
  with Safe_exception _ as ex -> reraise_with_context ex "... solving for interface %s" requirements.Requirements.interface_uri<|MERGE_RESOLUTION|>--- conflicted
+++ resolved
@@ -206,11 +206,7 @@
 
 class type result =
   object
-<<<<<<< HEAD
-    method get_selections : unit -> Qdom.element
-=======
     method get_selections : Qdom.element
->>>>>>> 599f0487
     method get_details : (scope * S.sat_problem * Impl_provider.impl_provider *
                           (General.iface_uri * bool, impl_candidates) cache * search_key)
   end
@@ -519,17 +515,11 @@
         None    (* Break cycles *)
       ) else (
         Hashtbl.add seen req true;
-<<<<<<< HEAD
-        let () = match req with
-          | ReqCommand (command, iface, _source) -> log_warning "check %s %s" iface command
-          | ReqIface (iface, _source) -> log_warning "check %s" iface in
-=======
 (*
         let () = match req with
           | ReqCommand (command, iface, _source) -> log_warning "check %s %s" iface command
           | ReqIface (iface, _source) -> log_warning "check %s" iface in
 *)
->>>>>>> 599f0487
         let candidates = lookup req in
         match candidates#get_state with
         | Unselected -> None
@@ -571,11 +561,7 @@
   | Some _solution ->
       Some (
       object (_ : result)
-<<<<<<< HEAD
-        method get_selections () = get_selections sat dep_in_use root_req impl_cache command_cache
-=======
         method get_selections = get_selections dep_in_use root_req impl_cache command_cache
->>>>>>> 599f0487
 
         method get_details =
           if closest_match then
