"""
Load and save a set of chosen implementations.
@since: 0.27
"""

# Copyright (C) 2009, Thomas Leonard
# See the README file for details, or visit http://0install.net.

from zeroinstall import _
from zeroinstall.injector.policy import Policy
from zeroinstall.injector.model import process_binding, process_depends, binding_names
from zeroinstall.injector.namespaces import XMLNS_IFACE
from zeroinstall.injector.qdom import Element
from zeroinstall.support import tasks

class Selection(object):
	"""A single selected implementation in a L{Selections} set.
	@ivar dependencies: list of dependencies
	@type dependencies: [L{model.Dependency}]
	@ivar attrs: XML attributes map (name is in the format "{namespace} {localName}")
	@type attrs: {str: str}
	@ivar digests: a list of manifest digests
	@type digests: [str]
	@ivar version: the implementation's version number
	@type version: str"""
	__slots__ = ['bindings', 'dependencies', 'attrs', 'digests']

	def __init__(self, dependencies, bindings = None, attrs = None, digests = None):
		if bindings is None: bindings = []
		if digests is None: digests = []
		self.dependencies = dependencies
		self.bindings = bindings
		self.attrs = attrs
		self.digests = digests

		assert self.interface
		assert self.id
		assert self.version
		assert self.feed

	interface = property(lambda self: self.attrs['interface'])
	id = property(lambda self: self.attrs['id'])
	version = property(lambda self: self.attrs['version'])
	feed = property(lambda self: self.attrs.get('from-feed', self.interface))
	main = property(lambda self: self.attrs.get('main', None))

	@property
	def local_path(self):
		local_path = self.attrs.get('local-path', None)
		if local_path:
			return local_path
		if self.id.startswith('/'):
			return self.id
		return None

	def __repr__(self):
		return self.id

class Selections(object):
	"""
	A selected set of components which will make up a complete program.
	@ivar interface: the interface of the program
	@type interface: str
	@ivar selections: the selected implementations
	@type selections: {str: L{Selection}}
	"""
	__slots__ = ['interface', 'selections']

	def __init__(self, source):
		"""Constructor.
		@param source: a map of implementations, policy or selections document
		@type source: {str: L{Selection}} | L{Policy} | L{Element}
		"""
		if isinstance(source, dict):
			self.selections = source
		elif isinstance(source, Policy):
			self.selections = {}
			self._init_from_policy(source)
		elif isinstance(source, Element):
			self.selections = {}
			self._init_from_qdom(source)
		else:
			raise Exception(_("Source not a Policy or qdom.Element!"))

	def _init_from_policy(self, policy):
		"""Set the selections from a policy.
		@param policy: the policy giving the selected implementations."""
		self.interface = policy.root
		solver_requires = policy.solver.requires

		for needed_iface in policy.implementation:
			impl = policy.implementation[needed_iface]
			assert impl

			attrs = impl.metadata.copy()
			attrs['id'] = impl.id
			attrs['version'] = impl.get_version()
			attrs['interface'] = needed_iface.uri
			attrs['from-feed'] = impl.feed.url
			if impl.local_path:
				attrs['local-path'] = impl.local_path

			self.selections[needed_iface.uri] = Selection(solver_requires[needed_iface], impl.bindings, attrs, impl.digests)

	def _init_from_qdom(self, root):
		"""Parse and load a selections document.
		@param root: a saved set of selections."""
		self.interface = root.getAttribute('interface')
		assert self.interface

		for selection in root.childNodes:
			if selection.uri != XMLNS_IFACE:
				continue
			if selection.name != 'selection':
				continue

			requires = []
			bindings = []
			digests = []
			for dep_elem in selection.childNodes:
				if dep_elem.uri != XMLNS_IFACE:
					continue
				if dep_elem.name in binding_names:
					bindings.append(process_binding(dep_elem))
				elif dep_elem.name == 'requires':
					dep = process_depends(dep_elem)
					requires.append(dep)
				elif dep_elem.name == 'manifest-digest':
					for aname, avalue in dep_elem.attrs.iteritems():
						digests.append('%s=%s' % (aname, avalue))

			# For backwards compatibility, allow getting the digest from the ID
			sel_id = selection.attrs['id']
			if (not digests) and '=' in sel_id:
				digests.append(sel_id)

			s = Selection(requires, bindings, selection.attrs, digests)
			self.selections[selection.attrs['interface']] = s
	
	def toDOM(self):
		"""Create a DOM document for the selected implementations.
		The document gives the URI of the root, plus each selected implementation.
		For each selected implementation, we record the ID, the version, the URI and
		(if different) the feed URL. We also record all the bindings needed.
		@return: a new DOM Document"""
		from xml.dom import minidom, XMLNS_NAMESPACE

		assert self.interface

		impl = minidom.getDOMImplementation()

		doc = impl.createDocument(XMLNS_IFACE, "selections", None)

		root = doc.documentElement
		root.setAttributeNS(XMLNS_NAMESPACE, 'xmlns', XMLNS_IFACE)

		root.setAttributeNS(None, 'interface', self.interface)

		def ensure_prefix(prefixes, ns):
			prefix = prefixes.get(ns, None)
			if prefix:
				return prefix
			prefix = 'ns%d' % len(prefixes)
			prefixes[ns] = prefix
			return prefix

		prefixes = {}

		for iface, selection in sorted(self.selections.items()):
			selection_elem = doc.createElementNS(XMLNS_IFACE, 'selection')
			selection_elem.setAttributeNS(None, 'interface', selection.interface)
			root.appendChild(selection_elem)

			for name, value in selection.attrs.iteritems():
				if ' ' in name:
					ns, localName = name.split(' ', 1)
					selection_elem.setAttributeNS(ns, ensure_prefix(prefixes, ns) + ':' + localName, value)
				elif name != 'from-feed':
					selection_elem.setAttributeNS(None, name, value)
				elif value != selection.attrs['interface']:
					# Don't bother writing from-feed attr if it's the same as the interface
					selection_elem.setAttributeNS(None, name, value)

			if selection.digests:
				manifest_digest = doc.createElementNS(XMLNS_IFACE, 'manifest-digest')
				for digest in selection.digests:
					aname, avalue = digest.split('=', 1)
					assert ':' not in aname
					manifest_digest.setAttribute(aname, avalue)
				selection_elem.appendChild(manifest_digest)

			for b in selection.bindings:
				selection_elem.appendChild(b._toxml(doc))

			for dep in selection.dependencies:
				dep_elem = doc.createElementNS(XMLNS_IFACE, 'requires')
				dep_elem.setAttributeNS(None, 'interface', dep.interface)
				selection_elem.appendChild(dep_elem)

				for m in dep.metadata:
					parts = m.split(' ', 1)
					if len(parts) == 1:
						ns = None
						localName = parts[0]
						dep_elem.setAttributeNS(None, localName, dep.metadata[m])
					else:
						ns, localName = parts
						dep_elem.setAttributeNS(ns, ensure_prefix(prefixes, ns) + ':' + localName, dep.metadata[m])

				for b in dep.bindings:
					dep_elem.appendChild(b._toxml(doc))

		for ns, prefix in prefixes.items():
			root.setAttributeNS(XMLNS_NAMESPACE, 'xmlns:' + prefix, ns)

		return doc
	
	def __repr__(self):
		return "Selections for " + self.interface

	def download_missing(self, iface_cache, fetcher):
		"""Check all selected implementations are available.
		Download any that are not present.
		@param iface_cache: cache to find feeds with download information
		@param fetcher: used to download missing implementations
		@return: a L{tasks.Blocker} or None"""
		from zeroinstall.zerostore import NotStored

		# Check that every required selection is cached
		needed_downloads = []
		for sel in self.selections.values():
<<<<<<< HEAD
			iid = sel.id
			if not os.path.isabs(iid):
=======
			if not sel.local_path:
>>>>>>> 2fce13a4
				try:
					iface_cache.stores.lookup_any(sel.digests)
				except NotStored, ex:
					needed_downloads.append(sel)
		if not needed_downloads:
			return

		@tasks.async
		def download():
			# We're missing some. For each one, get the feed it came from
			# and find the corresponding <implementation> in that. This will
			# tell us where to get it from.
			# Note: we look for an implementation with the same ID. Maybe we
			# should check it has the same digest(s) too?
			needed_impls = []
			for sel in needed_downloads:
				feed_url = sel.attrs.get('from-feed', None) or sel.attrs['interface']
				feed = iface_cache.get_feed(feed_url)
				if feed is None or sel.id not in feed.implementations:
					yield fetcher.download_and_import_feed(feed_url, iface_cache)
					feed = iface_cache.get_feed(feed_url)
					assert feed, "Failed to get feed for %s" % feed_url
				impl = feed.implementations[sel.id]
				needed_impls.append(impl)

			yield fetcher.download_impls(needed_impls, iface_cache.stores)
		return download()<|MERGE_RESOLUTION|>--- conflicted
+++ resolved
@@ -229,12 +229,7 @@
 		# Check that every required selection is cached
 		needed_downloads = []
 		for sel in self.selections.values():
-<<<<<<< HEAD
-			iid = sel.id
-			if not os.path.isabs(iid):
-=======
 			if not sel.local_path:
->>>>>>> 2fce13a4
 				try:
 					iface_cache.stores.lookup_any(sel.digests)
 				except NotStored, ex:
