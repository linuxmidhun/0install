"""
Chooses a set of components to make a running program.
"""

# Copyright (C) 2009, Thomas Leonard
# See the README file for details, or visit http://0install.net.

from zeroinstall import _
import os
from logging import debug, warn, info

from zeroinstall.zerostore import BadDigest, NotStored

from zeroinstall.injector.arch import machine_groups
from zeroinstall.injector import model

class Solver(object):
	"""Chooses a set of implementations to satisfy the requirements of a program and its user.
	Typical use:
	 1. Create a Solver object and configure it
	 2. Call L{solve}.
	 3. If any of the returned feeds_used are stale or missing, you may like to start downloading them
	 4. If it is 'ready' then you can download and run the chosen versions.
	@ivar selections: the chosen implementation of each interface
	@type selections: {L{model.Interface}: Implementation}
	@ivar requires: the selected dependencies for each chosen version
	@type requires: {L{model.Interface}: [L{model.Dependency}]}
	@ivar feeds_used: the feeds which contributed to the choice in L{selections}
	@type feeds_used: set(str)
	@ivar record_details: whether to record information about unselected implementations
	@type record_details: {L{Interface}: [(L{Implementation}, str)]}
	@ivar details: extra information, if record_details mode was used
	@type details: {str: [(Implementation, comment)]}
	"""
	__slots__ = ['selections', 'requires', 'feeds_used', 'details', 'record_details', 'ready']

	def __init__(self):
		self.selections = self.requires = self.feeds_used = self.details = None
		self.record_details = False
		self.ready = False
	
	def solve(self, root_interface, arch):
		"""Get the best implementation of root_interface and all of its dependencies.
		@param root_interface: the URI of the program to be solved
		@type root_interface: str
		@param arch: the desired target architecture
		@type arch: L{arch.Architecture}
		@postcondition: self.ready, self.selections and self.feeds_used are updated"""
		raise NotImplementedError("Abstract")

class DefaultSolver(Solver):
	"""The standard (rather naive) Zero Install solver."""
	def __init__(self, network_use, iface_cache, stores, extra_restrictions = None):
		"""
		@param network_use: how much use to make of the network
		@type network_use: L{model.network_levels}
		@param iface_cache: a cache of feeds containing information about available versions
		@type iface_cache: L{iface_cache.IfaceCache}
		@param stores: a cached of implementations (affects choice when offline or when minimising network use)
		@type stores: L{zerostore.Stores}
		@param extra_restrictions: extra restrictions on the chosen implementations
		@type extra_restrictions: {L{model.Interface}: [L{model.Restriction}]}
		"""
		Solver.__init__(self)
		self.network_use = network_use
		self.iface_cache = iface_cache
		self.stores = stores
		self.help_with_testing = False
		self.extra_restrictions = extra_restrictions or {}

	def solve(self, root_interface, arch):
		self.selections = {}
		self.requires = {}
		self.feeds_used = set()
		self.details = self.record_details and {}
		self._machine_group = None

		restrictions = {}
		debug(_("Solve! root = %s"), root_interface)
		def process(dep, arch):
			ready = True
			iface = self.iface_cache.get_interface(dep.interface)

			if iface in self.selections:
				debug("Interface requested twice; skipping second %s", iface)
				if dep.restrictions:
					warn("Interface requested twice; I've already chosen an implementation "
						"of '%s' but there are more restrictions! Ignoring the second set.", iface)
				return ready
			self.selections[iface] = None	# Avoid cycles
			self.requires[iface] = selected_requires = []

			assert iface not in restrictions
			restrictions[iface] = dep.restrictions

			impl = get_best_implementation(iface, arch)
			if impl:
				debug(_("Will use implementation %(implementation)s (version %(version)s)"), {'implementation': impl, 'version': impl.get_version()})
				self.selections[iface] = impl
				if self._machine_group is None and impl.machine and impl.machine != 'src':
					self._machine_group = machine_groups.get(impl.machine, 0)
					debug(_("Now restricted to architecture group %s"), self._machine_group)
				for d in impl.requires:
					debug(_("Considering dependency %s"), d)
					use = d.metadata.get("use", None)
					if use not in arch.use:
						info("Skipping dependency; use='%s' not in %s", use, arch.use)
						continue
					if not process(d, arch.child_arch):
						ready = False
					selected_requires.append(d)
			else:
				debug(_("No implementation chould be chosen yet"));
				ready = False

			return ready

		def get_best_implementation(iface, arch):
			debug(_("get_best_implementation(%(interface)s), with feeds: %(feeds)s"), {'interface': iface, 'feeds': iface.feeds})

			iface_restrictions = restrictions.get(iface, [])
			extra_restrictions = self.extra_restrictions.get(iface, None)
			if extra_restrictions:
				# Don't modify original
				iface_restrictions = iface_restrictions + extra_restrictions

			impls = []
			for f in usable_feeds(iface, arch):
				self.feeds_used.add(f)
				debug(_("Processing feed %s"), f)

				try:
					feed = self.iface_cache.get_interface(f)._main_feed
					if not feed.last_modified: continue	# DummyFeed
					if feed.name and iface.uri != feed.url and iface.uri not in feed.feed_for:
						info(_("Missing <feed-for> for '%(uri)s' in '%(feed)s'"), {'uri': iface.uri, 'feed': f})

					if feed.implementations:
						impls.extend(feed.implementations.values())
				except Exception, ex:
					warn(_("Failed to load feed %(feed)s for %(interface)s: %(exception)s"), {'feed': f, 'interface': iface, 'exception': str(ex)})

			if not impls:
				info(_("Interface %s has no implementations!"), iface)
				return None

			if self.record_details:
				# In details mode, rank all the implementations and then choose the best
				impls.sort(lambda a, b: compare(iface, a, b, iface_restrictions, arch))
				best = impls[0]
				self.details[iface] = [(impl, get_unusable_reason(impl, iface_restrictions, arch)) for impl in impls]
			else:
				# Otherwise, just choose the best without sorting
				best = impls[0]
				for x in impls[1:]:
					if compare(iface, x, best, iface_restrictions, arch) < 0:
						best = x
			unusable = get_unusable_reason(best, iface_restrictions, arch)
			if unusable:
				info(_("Best implementation of %(interface)s is %(best)s, but unusable (%(unusable)s)"), {'interface': iface, 'best': best, 'unusable': unusable})
				return None
			return best
		
		def compare(interface, b, a, iface_restrictions, arch):
			"""Compare a and b to see which would be chosen first.
			@param interface: The interface we are trying to resolve, which may
			not be the interface of a or b if they are from feeds.
			@rtype: int"""
			a_stab = a.get_stability()
			b_stab = b.get_stability()

			# Usable ones come first
			r = cmp(is_unusable(b, iface_restrictions, arch), is_unusable(a, iface_restrictions, arch))
			if r: return r

			# Preferred versions come first
			r = cmp(a_stab == model.preferred, b_stab == model.preferred)
			if r: return r

			if self.network_use != model.network_full:
				r = cmp(get_cached(a), get_cached(b))
				if r: return r

			# Stability
			stab_policy = interface.stability_policy
			if not stab_policy:
				if self.help_with_testing: stab_policy = model.testing
				else: stab_policy = model.stable

			if a_stab >= stab_policy: a_stab = model.preferred
			if b_stab >= stab_policy: b_stab = model.preferred

			r = cmp(a_stab, b_stab)
			if r: return r
			
			# Newer versions come before older ones
			r = cmp(a.version, b.version)
			if r: return r

			# Get best OS
			r = cmp(arch.os_ranks.get(b.os, None),
				arch.os_ranks.get(a.os, None))
			if r: return r

			# Get best machine
			r = cmp(arch.machine_ranks.get(b.machine, None),
				arch.machine_ranks.get(a.machine, None))
			if r: return r

			# Slightly prefer cached versions
			if self.network_use == model.network_full:
				r = cmp(get_cached(a), get_cached(b))
				if r: return r

			return cmp(a.id, b.id)
		
		def usable_feeds(iface, arch):
			"""Return all feeds for iface that support arch.
			@rtype: generator(ZeroInstallFeed)"""
			yield iface.uri

			for f in iface.feeds:
				# Note: when searching for src, None is not in machine_ranks
				if f.os in arch.os_ranks and \
				   (f.machine is None or f.machine in arch.machine_ranks):
					yield f.uri
				else:
					debug(_("Skipping '%(feed)s'; unsupported architecture %(os)s-%(machine)s"),
						{'feed': f, 'os': f.os, 'machine': f.machine})
		
		def is_unusable(impl, restrictions, arch):
			"""@return: whether this implementation is unusable.
			@rtype: bool"""
			return get_unusable_reason(impl, restrictions, arch) != None

		def get_unusable_reason(impl, restrictions, arch):
			"""
			@param impl: Implementation to test.
			@type restrictions: [L{model.Restriction}]
			@return: The reason why this impl is unusable, or None if it's OK.
			@rtype: str
			@note: The restrictions are for the interface being requested, not the interface
			of the implementation; they may be different when feeds are being used."""
			machine = impl.machine
			if machine and self._machine_group is not None:
				if machine_groups.get(machine, 0) != self._machine_group:
					return _("Incompatible with another selection from a different architecture group")

			for r in restrictions:
				if not r.meets_restriction(impl):
					return _("Incompatible with another selected implementation")
			stability = impl.get_stability()
			if stability <= model.buggy:
				return stability.name
			if self.network_use == model.network_offline and not get_cached(impl):
				return _("Not cached and we are off-line")
			if impl.os not in arch.os_ranks:
				return _("Unsupported OS")
			# When looking for source code, we need to known if we're
			# looking at an implementation of the root interface, even if
			# it's from a feed, hence the sneaky restrictions identity check.
			if machine not in arch.machine_ranks:
				if machine == 'src':
					return _("Source code")
				return _("Unsupported machine type")
			return None

		def get_cached(impl):
			"""Check whether an implementation is available locally.
			@type impl: model.Implementation
			@rtype: bool
			"""
			if isinstance(impl, model.DistributionImplementation):
				return impl.installed
<<<<<<< HEAD
			if os.path.isabs(impl.id):
				return os.path.exists(impl.id)
=======
			if impl.local_path:
				return os.path.exists(impl.local_path)
>>>>>>> 2fce13a4
			else:
				try:
					path = self.stores.lookup_any(impl.digests)
					assert path
					return True
				except BadDigest:
					return False
				except NotStored:
					return False

		self.ready = process(model.InterfaceDependency(root_interface), arch)<|MERGE_RESOLUTION|>--- conflicted
+++ resolved
@@ -272,13 +272,8 @@
 			"""
 			if isinstance(impl, model.DistributionImplementation):
 				return impl.installed
-<<<<<<< HEAD
-			if os.path.isabs(impl.id):
-				return os.path.exists(impl.id)
-=======
 			if impl.local_path:
 				return os.path.exists(impl.local_path)
->>>>>>> 2fce13a4
 			else:
 				try:
 					path = self.stores.lookup_any(impl.digests)
