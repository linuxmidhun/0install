--- conflicted
+++ resolved
@@ -59,13 +59,8 @@
 
 	def get_tooltip_text(self):
 		impl = self.item
-<<<<<<< HEAD
-		 if os.path.isabs(impl.id):
-			return _("Local: %s") % impl.id
-=======
 		if impl.local_path:
 			return _("Local: %s") % impl.local_path
->>>>>>> 2fce13a4
 		if impl.id.startswith('package:'):
 			return _("Native package: %s") % impl.id.split(':', 1)[1]
 		if self.policy.get_cached(impl):
